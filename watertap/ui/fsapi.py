"""
Simple flowsheet interface API
"""

__author__ = "Dan Gunter"

# stdlib
import logging
from collections import namedtuple
from enum import Enum
from glob import glob
import importlib
from pathlib import Path
import re
from typing import Callable, Optional, Dict, Union, TypeVar
from uuid import uuid4

# third-party
import idaes.logger as idaeslog
from pydantic import BaseModel, validator, Field
import pyomo.environ as pyo

#: Forward-reference to a FlowsheetInterface type, used in
#: :meth:`FlowsheetInterface.find`
FSI = TypeVar("FSI", bound="FlowsheetInterface")


_log = idaeslog.getLogger(__name__)


class ModelExport(BaseModel):
    """A variable, expression, or parameter."""

    obj: object = Field(default=None, exclude=True)
    name: str = ""
    value: float = 0.0
    ui_units: object = Field(default=None, exclude=True)
    display_units: str = ""
    rounding: float = 0
    description: str = ""
    is_input: bool = True
    is_output: bool = True
    is_readonly: bool = False
    input_category: Optional[str]
    output_category: Optional[str]

    class Config:
        arbitrary_types_allowed = True

    # Get value from object
    @validator("value", always=True)
    def validate_value(cls, v, values):
        if values.get("obj", None) is None:
            return v
<<<<<<< HEAD
        return pyo.value(v)
=======
        return pyo.value(values["obj"])
>>>>>>> 46611409

    # Derive display_units from ui_units
    @validator("display_units", always=True)
    def validate_units(cls, v, values):
        if not v:
            u = values.get("ui_units", pyo.units.dimensionless)
            v = str(pyo.units.get_units(u))
        return v

    # set name dynamically from object
    @validator("name")
    def validate_name(cls, v, values):
        if not v:
            try:
                v = values["obj"].name
            except AttributeError:
                pass
        return v


class FlowsheetExport(BaseModel):
    """A flowsheet and its contained exported model objects."""

    obj: object = Field(default=None, exclude=True)
    name: str = ""
    description: str = ""
    model_objects: Dict[str, ModelExport] = {}

    # set name dynamically from object
    @validator("name", always=True)
    def validate_name(cls, v, values):
        if not v:
            try:
                v = values["obj"].name
            except (KeyError, AttributeError):
                pass
            if not v:
                v = "default"
        return v

    @validator("description", always=True)
    def validate_description(cls, v, values):
        if not v:
            try:
                v = values["obj"].doc
            except (KeyError, AttributeError):
                v = f"{values['name']} flowsheet"
        return v

    def add(self, *args, data=None, **kwargs) -> object:
        """Add a new variable (or other model object)."""
        if len(args) > 1:
            raise ValueError(f"At most one non-keyword arg allowed. Got: {args}")
        id_ = uuid4().hex
        if len(args) == 1:
            obj = args[0]
        elif data is None:
            _log.debug(f"Create ModelExport from args: {kwargs}")
            obj = ModelExport.parse_obj(kwargs)
        else:
            if isinstance(data, dict):
                obj = ModelExport.parse_obj(data)
            else:
                obj = data
        self.model_objects[id_] = obj
        return obj


class Actions(str, Enum):
    """Known actions that can be run.
    Actions that users should not run directly (unless they know what they are
    doing) are prefixed with an underscore.
    """

    build = "build"
    solve = "solve"
    export = "_export"


class FlowsheetInterface:
    """Interface between users, UI developers, and flowsheet models."""

    #: Function to look for in modules. See :meth:`find`.
    UI_HOOK = "export_to_ui"

    #: Type of item in list ``MissingObjectError.missing``.
    #: ``key`` is the unique key assigned to the variable,
    #: ``name`` is the variable name in the flowsheet
    MissingObject = namedtuple("MissingObject", "key name")

    class MissingObjectError(Exception):
        """Error returned if data in `load` refers to a variable not found in the
        target object.

        Use the `.missing` attribute of the error object to get the list  of
        MissingObjects.
        """

        def __init__(self, missing):
            num = len(missing)
            plural = "" if num == 1 else "s"
            things = [f"{m[1]}" for m in missing]
            super().__init__(
                f"{num} object{plural} not found in the model: {', '.join(things)}"
            )
            self.missing = [
                FlowsheetInterface.MissingObject(key=m[0], name=m[1]) for m in missing
            ]

    def __init__(
        self,
        fs: FlowsheetExport = None,
        do_build: Callable = None,
        do_export: Callable = None,
        do_solve: Callable = None,
        **kwargs,
    ):
        """Constructor.

        Args:
            fs: An existing wrapper to a flowsheet object. If this is not provided,
                then one will be constructed by passing the keyword arguments to
                the built-in pydantic ``parse_obj()`` method
                of :class:`FlowsheetExport`.
            do_build: Function to call to build the flowsheet. It should build the
                flowsheet model and return the `FlowsheetBlock`, which is typically
                the `fs` attribute of the model object. **Required**
            do_export: Function to call to export variables after the model is built.
                This will be called automatically by :meth:`build()`. **Required**
            do_solve: Function to solve the model. It should return the result
                that the solver itself returns. **Required**
            **kwargs: See `fs` arg. If the `fs` arg *is* provided, these are ignored.
        """
        if fs is None:
            self.fs_exp = FlowsheetExport.parse_obj(kwargs)
        else:
            self.fs_exp = fs
        self._actions = {}
        for arg, name in (
            (do_export, "export"),
            (do_build, "build"),
            (do_solve, "solve"),
        ):
            if arg:
                if not callable(arg):
                    raise TypeError(f"'do_{name}' argument must be callable")
                self.add_action(getattr(Actions, name), arg)
            else:
                raise ValueError(f"'do_{name}' argument is required")

    def build(self, **kwargs):
        """Build flowsheet

        Args:
            **kwargs: User-defined values

        Returns:
            None
        """
        try:
            self.run_action(Actions.build, **kwargs)
        except Exception as err:
            _log.error(f"Building flowsheet: {err}")
        return

    def solve(self, **kwargs):
        """Solve flowsheet.

        Args:
            **kwargs: User-defined values

        Returns:
            Return value of the underlying solve function
        """
        try:
            result = self.run_action(Actions.solve, **kwargs)
        except Exception as err:
            _log.error(f"Solving flowsheet: {err}")
            result = None
        return result

    def dict(self) -> Dict:
        """Serialize.

        Returns:
            Serialized contained FlowsheetExport object
        """
        return self.fs_exp.dict(exclude={"obj"})

    def load(self, data: Dict):
        """Load values from the data into corresponding variables in this
        instance's FlowsheetObject.

        Args:
            data: The input flowsheet (probably deserialized from JSON)
        """
        fs = FlowsheetExport.parse_obj(data)  # new instance from data
        # Set the value for each input variable
        missing = []
        # 'src' is the data source and 'dst' is this flowsheet (destination)
        for key, src in fs.model_objects.items():
            # get corresponding exported variable
            try:
                dst = self.fs_exp.model_objects[key]
            except KeyError:
                missing.append((key, src.name))
                continue
            # set value in this flowsheet
            if dst.is_input and not dst.is_readonly:
                dst.obj.value = dst.value = src.value

        if missing:
            raise self.MissingObjectError(missing)

    def add_action(self, action_name: str, action_func: Callable):
        """Add an action for the flowsheet.

        Args:
            action_name: Name of the action to take (see :class:`Actions`)
            action_func: Function to call for the action

        Returns:
            None
        """

        def action_wrapper(**kwargs):
            if action_name == Actions.build:
                # set new model object from return value of build action
                self.fs_exp.obj = action_func(**kwargs)
                # [re-]create exports (new model object)
                if Actions.export not in self._actions:
                    raise KeyError(
                        "Error in 'build' action: no export action defined. "
                        "Add `do_export=<function>` to FlowsheetInterface "
                        "constructor or call `add_action(Actions.export, <function>)` "
                        "on FlowsheetInterface instance."
                    )
                # run_action will refuse to call the export action directly
                self.get_action(Actions.export)(exports=self.fs_exp)
                result = None
            elif self.fs_exp.obj is None:
                raise RuntimeError(
                    f"Cannot run any flowsheet action (except "
                    f"'{Actions.build}') before flowsheet is built"
                )
            else:
                result = action_func(flowsheet=self.fs_exp.obj, **kwargs)
            # Sync model with exported values
            if action_name in (Actions.build, Actions.solve):
                self.export_values()
            return result

        self._actions[action_name] = action_wrapper

    def get_action(self, name: str) -> Union[Callable, None]:
        """Get the function for an ``add()``-ed action.

        Args:
            name: Name of the action (see :class:`Actions`)

        Returns:
            Function for this action

        Raises:
            KeyError, if no such action is defined
        """
        return self._actions[name]

    def run_action(self, name, **kwargs):
        func = self.get_action(name)
        if name.startswith("_"):
            raise ValueError(
                f"Refusing to call '{name}' action directly since its "
                f"name begins with an underscore"
            )
        return func(**kwargs)

    @classmethod
    def find(cls, package: str) -> Dict[str, FSI]:
        """Find all modules with a flowsheet interface in a given package.
        Having a flowhseet interface means simply that there is a function
        whose name matches the contents of :attr:`FlowsheetInterface.UI_HOOK`.
        This function should build and return a :class:`FlowsheetInterface` object.

        Args:
            package: Dotted package name, e.g. "watertap" or "my.package"

        Returns:
            Dict mapping module names to FlowsheetInterface objects

        Raises:
            ImportError: if package cannot be imported
            IOError: If package directory cannot be found
        """
        pkg = importlib.import_module(package)

        # Get a directory for the package, dealing with some failure modes

        try:
            pkg_path = Path(pkg.__file__).parent
        except TypeError:  # missing __init__.py perhaps
            raise IOError(
                f"Cannot find package '{package}' directory, possibly "
                f"missing an '__init__.py' file"
            )
        if not pkg_path.is_dir():
            raise IOError(
                f"Cannot load from package '{package}': "
                f"path '{pkg_path}' not a directory"
            )

        # Find modules and import

        skip_expr = re.compile(r"_test|test_|__")
        result = {}

        for python_file in pkg_path.glob("**/*.py"):
            _log.debug(f"FlowsheetInterface.find: importing file '{python_file}'")
            if skip_expr.search(str(python_file)):
                continue
            relative_path = python_file.relative_to(pkg_path)
            dotted_name = relative_path.as_posix()[:-3].replace("/", ".")
            module_name = package + "." + dotted_name
            try:
                module = importlib.import_module(module_name)
            except Exception as err:  # assume the import could do bad things
                _log.warning(f"Import of file '{python_file}' failed: {err}")
                continue
            func = getattr(module, cls.UI_HOOK, None)
            if func:
                try:
                    result[module_name] = func()
                except Exception as err:  # If the function blows up
                    _log.error(
                        f"Could not get FlowsheetInterface for module "
                        f"'{python_file}': {err}"
                    )
        return result

    def export_values(self):
        """Copy current values in underlying Pyomo model into exported model.

        Side-effects:
            Attribute ``fs_exp`` is modified.
        """
        for key, mo in self.fs_exp.model_objects.items():
            model_value = pyo.value(mo.obj)
            if _log.isEnabledFor(logging.DEBUG):
                _log.debug(f"Export value. key={key}, value={model_value}")
            mo.value = model_value<|MERGE_RESOLUTION|>--- conflicted
+++ resolved
@@ -52,11 +52,7 @@
     def validate_value(cls, v, values):
         if values.get("obj", None) is None:
             return v
-<<<<<<< HEAD
-        return pyo.value(v)
-=======
         return pyo.value(values["obj"])
->>>>>>> 46611409
 
     # Derive display_units from ui_units
     @validator("display_units", always=True)
