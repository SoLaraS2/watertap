###############################################################################
# WaterTAP Copyright (c) 2021, The Regents of the University of California,
# through Lawrence Berkeley National Laboratory, Oak Ridge National
# Laboratory, National Renewable Energy Laboratory, and National Energy
# Technology Laboratory (subject to receipt of any required approvals from
# the U.S. Dept. of Energy). All rights reserved.
#
# Please see the files COPYRIGHT.md and LICENSE.md for full copyright and license
# information, respectively. These files are also available online at the URL
# "https://github.com/watertap-org/watertap/"
#
###############################################################################

from copy import deepcopy
from enum import Enum, auto

# Import Pyomo libraries
from pyomo.environ import (
    Block,
    Set,
    Var,
    Suffix,
    NonNegativeReals,
    Reals,
    Reference,
    units as pyunits,
    log,
    value,
    Expr_if,
    exp,
    check_optimal_termination,
)
from pyomo.common.config import ConfigBlock, ConfigValue, In
from pyomo.common.collections import ComponentSet

# Import IDAES cores
from idaes.core import (
    ControlVolume0DBlock,
    declare_process_block_class,
    MaterialBalanceType,
    MomentumBalanceType,
    UnitModelBlockData,
    useDefault,
    MaterialFlowBasis,
)
from idaes.core.solvers import get_solver
from idaes.core.util.math import smooth_min
from idaes.core.util.tables import create_stream_table_dataframe
from idaes.core.util.config import is_physical_parameter_block
from idaes.core.util.exceptions import ConfigurationError, InitializationError
import idaes.core.util.scaling as iscale
from idaes.core.util.constants import Constants
from watertap.core.util.initialization import check_solve, check_dof

import idaes.logger as idaeslog


_log = idaeslog.getLogger(__name__)

# TODO:
# - Further refinement of initialization routine to make more robust
# - Further refinement of scaling to make more robust
# - Add more tests to test robustness
# - Add constraints for computing pressure drop in spiral wound membrane


class MassTransferCoefficient(Enum):
    none = auto()
    # mass transfer coefficient is a user specified value
    fixed = auto()
    # mass transfer coefficient is calculated using spiral wound correlation
    spiral_wound = auto()


class ConcentrationPolarizationType(Enum):
    none = auto()
    calculated = auto()


@declare_process_block_class("NanofiltrationDSPMDE0D")
class NanofiltrationData(UnitModelBlockData):
    """
    Nanofiltration model based on Donnan Steric Pore Model with Dielectric Exclusion (DSPM-DE).

    Assumptions
        - Membrane electric potential at membrane interface is taken as reference (i.e., equal to 0)

    References:
        Geraldes and Alves, 2008 (https://doi.org/10.1016/j.memsci.2008.04.054)
        Roy et al., 2015 (http://dx.doi.org/10.1016/j.memsci.2015.06.030)
        Labban et al., 2017 (http://dx.doi.org/10.1016/j.memsci.2016.08.062)
    """

    CONFIG = ConfigBlock()

    CONFIG.declare(
        "dynamic",
        ConfigValue(
            domain=In([False]),
            default=False,
            description="Dynamic model flag - must be False",
            doc="""Indicates whether this model will be dynamic or not,
    **default** = False. NF units do not support dynamic
    behavior.""",
        ),
    )
    CONFIG.declare(
        "has_holdup",
        ConfigValue(
            default=False,
            domain=In([False]),
            description="Holdup construction flag - must be False",
            doc="""Indicates whether holdup terms should be constructed or not.
    **default** - False. NF units do not have defined volume, thus
    this must be False.""",
        ),
    )
    CONFIG.declare(
        "material_balance_type",
        ConfigValue(
            default=MaterialBalanceType.useDefault,
            domain=In(MaterialBalanceType),
            description="Material balance construction flag",
            doc="""Indicates what type of mass balance should be constructed,
    **default** - MaterialBalanceType.useDefault.
    **Valid values:** {
    **MaterialBalanceType.useDefault - refer to property package for default
    balance type
    **MaterialBalanceType.none** - exclude material balances,
    **MaterialBalanceType.componentPhase** - use phase component balances,
    **MaterialBalanceType.componentTotal** - use total component balances,
    **MaterialBalanceType.elementTotal** - use total element balances,
    **MaterialBalanceType.total** - use total material balance.}""",
        ),
    )
    CONFIG.declare(
        "momentum_balance_type",
        ConfigValue(
            default=MomentumBalanceType.pressureTotal,
            domain=In(MomentumBalanceType),
            description="Momentum balance construction flag",
            doc="""Indicates what type of momentum balance should be constructed,
    **default** - MomentumBalanceType.pressureTotal.
    **Valid values:** {
    **MomentumBalanceType.none** - exclude momentum balances,
    **MomentumBalanceType.pressureTotal** - single pressure balance for material,
    **MomentumBalanceType.pressurePhase** - pressure balances for each phase,
    **MomentumBalanceType.momentumTotal** - single momentum balance for material,
    **MomentumBalanceType.momentumPhase** - momentum balances for each phase.}""",
        ),
    )
    CONFIG.declare(
        "has_pressure_change",
        ConfigValue(
            default=False,
            domain=In([True, False]),
            description="Pressure change term construction flag",
            doc="""Indicates whether terms for pressure change should be
    constructed,
    **default** - False.
    **Valid values:** {
    **True** - include pressure change terms,
    **False** - exclude pressure change terms.}""",
        ),
    )
    CONFIG.declare(
        "property_package",
        ConfigValue(
            default=useDefault,
            domain=is_physical_parameter_block,
            description="Property package to use for control volume",
            doc="""Property parameter object used to define property calculations,
    **default** - useDefault.
    **Valid values:** {
    **useDefault** - use default package from parent model or flowsheet,
    **PhysicalParameterObject** - a PhysicalParameterBlock object.}""",
        ),
    )
    CONFIG.declare(
        "property_package_args",
        ConfigBlock(
            implicit=True,
            description="Arguments to use for constructing property packages",
            doc="""A ConfigBlock with arguments to be passed to a property block(s)
    and used when constructing these,
    **default** - None.
    **Valid values:** {
    see property package for documentation.}""",
        ),
    )
    CONFIG.declare(
        "mass_transfer_coefficient",
        ConfigValue(
            default=MassTransferCoefficient.spiral_wound,
            domain=In(MassTransferCoefficient),
            description="Mass transfer coefficient in feed channel",
            doc="""
            Options to account for mass transfer coefficient.

            **default** - ``MassTransferCoefficient.fixed``

        .. csv-table::
            :header: "Configuration Options", "Description"

            "``MassTransferCoefficient.fixed``", "Specify an estimated value for the mass transfer coefficient in the feed channel"
            "``MassTransferCoefficient.spiral_wound``", "Allow model to perform calculation of mass transfer coefficient based on
            spiral wound module correlation"
        """,
        ),
    )
    CONFIG.declare(
        "concentration_polarization_type",
        ConfigValue(
            default=ConcentrationPolarizationType.calculated,
            domain=In(ConcentrationPolarizationType),
            description="External concentration polarization effect in RO",
            doc="""
            Options to account for concentration polarization.

            **default** - ``ConcentrationPolarizationType.calculated``

        .. csv-table::
            :header: "Configuration Options", "Description"

            "``ConcentrationPolarizationType.none``", "Simplifying assumption to ignore concentration polarization"
            "``ConcentrationPolarizationType.calculated``", "Allow model to perform calculation of membrane-interface concentration"
        """,
        ),
    )

    def _process_config(self):
        if len(self.config.property_package.solvent_set) > 1:
            raise ConfigurationError(
                "NF model only supports one solvent component,"
                "the provided property package has specified {} solvent components".format(
                    len(self.config.property_package.solvent_set)
                )
            )

        if len(self.config.property_package.solvent_set) == 0:
            raise ConfigurationError(
                "The NF model was expecting a solvent and did not receive it."
            )

        if (
            hasattr(self.config.property_package, "ion_set")
            and len(self.config.property_package.ion_set) == 0
        ) and (
            hasattr(self.config.property_package, "solute_set")
            and len(self.config.property_package.solute_set) == 0
        ):
            raise ConfigurationError(
                "This NF model was expecting ions/solutes and did not receive any."
            )
        if (
            self.config.concentration_polarization_type
            != ConcentrationPolarizationType.calculated
            and self.config.mass_transfer_coefficient != MassTransferCoefficient.none
        ) or (
            self.config.concentration_polarization_type
            == ConcentrationPolarizationType.calculated
            and self.config.mass_transfer_coefficient == MassTransferCoefficient.none
        ):
            raise ConfigurationError(
                "\nConflict between configuration options:\n"
                "'mass_transfer_coefficient' cannot be set to {} "
                "while 'concentration_polarization_type' is set to {}.\n\n"
                "'mass_transfer_coefficient' must be set to MassTransferCoefficient.none\nor "
                "'concentration_polarization_type' must be set to ConcentrationPolarizationType.calculated".format(
                    self.config.mass_transfer_coefficient,
                    self.config.concentration_polarization_type,
                )
            )

    def build(self):
        super().build()

        self._process_config()

        self.scaling_factor = Suffix(direction=Suffix.EXPORT)

        # For stateblock-specific scaling in calculate_scaling_factors
        self._sb_scaled_properties = ComponentSet()

        units_meta = self.config.property_package.get_metadata().get_derived_units

        self.io_list = io_list = Set(initialize=[0, 1])  # inlet/outlet set

        # These two sets should always be present
        #   and their union is the full set of dissolved species
        if hasattr(self.config.property_package, "ion_set") and hasattr(
            self.config.property_package, "solute_set"
        ):
            solute_set = (
                self.config.property_package.ion_set
                | self.config.property_package.solute_set
            )
        else:
            raise ConfigurationError(
                "This NF model was expecting an "
                "ion_set and solute_set and did not them."
            )

        solvent_set = self.config.property_package.solvent_set
        solvent_solute_set = solvent_set | solute_set
        phase_list = self.config.property_package.phase_list

        # Build control volume for feed side
        self.feed_side = ControlVolume0DBlock(
            default={
                "dynamic": False,
                "has_holdup": False,
                "property_package": self.config.property_package,
                "property_package_args": self.config.property_package_args,
            }
        )

        self.feed_side.add_state_blocks(has_phase_equilibrium=False)

        self.feed_side.add_material_balances(
            balance_type=self.config.material_balance_type, has_mass_transfer=True
        )

        self.feed_side.add_momentum_balances(
            balance_type=self.config.momentum_balance_type,
            has_pressure_change=self.config.has_pressure_change,
        )

        # Make indexed stateblock and separate stateblock for permeate-side and permeate outlet, respectively.
        tmp_dict = dict(**self.config.property_package_args)
        tmp_dict["has_phase_equilibrium"] = False
        tmp_dict["parameters"] = self.config.property_package
        tmp_dict["defined_state"] = False  # these blocks are not inlets

        # Add permeate block
        self.permeate_side = self.config.property_package.state_block_class(
            self.flowsheet().config.time,
            io_list,
            doc="Material properties of permeate along permeate channel",
            default=tmp_dict,
        )
        self.mixed_permeate = self.config.property_package.state_block_class(
            self.flowsheet().config.time,
            doc="Material properties of mixed permeate exiting the module",
            default=tmp_dict,
        )

        # Add Ports
        self.add_inlet_port(name="inlet", block=self.feed_side)
        self.add_outlet_port(name="retentate", block=self.feed_side)
        self.add_port(name="permeate", block=self.mixed_permeate)

        # Membrane interface: indexed state block
        self.feed_side.properties_interface = (
            self.config.property_package.state_block_class(
                self.flowsheet().config.time,
                io_list,
                doc="Material properties of feed-side membrane interface",
                default=tmp_dict,
            )
        )
        # Pore entrance: indexed state block
        self.pore_entrance = self.config.property_package.state_block_class(
            self.flowsheet().config.time,
            io_list,
            doc="Fluid properties within the membrane pore entrance",
            default=tmp_dict,
        )
        # Pore exit: indexed state block
        self.pore_exit = self.config.property_package.state_block_class(
            self.flowsheet().config.time,
            io_list,
            doc="Fluid properties within the membrane pore exit",
            default=tmp_dict,
        )

        # References for control volume
        # pressure change
        if (
            self.config.has_pressure_change is True
            and self.config.momentum_balance_type != MomentumBalanceType.none
        ):
            self.deltaP = Reference(self.feed_side.deltaP)

        ###############################################################################################################
        # Variables
        ###############################################################################################################
        # 1. Component mole flux, J, DOF=Nj*2 for inlet/outlet
        self.flux_mol_phase_comp = Var(
            self.flowsheet().config.time,
            io_list,
            phase_list,
            solvent_solute_set,
            initialize=(lambda b, t, x, p, j: 2.78e-2 if j in solvent_set else 4e-6),
            # bounds=lambda b, t, x, p, j: (0, 1.5)
            # if j in solvent_set
            # else (0, 1e-2),  # TODO: keep checking these
            domain=NonNegativeReals,
            units=units_meta("amount")
            * units_meta("length") ** -2
            * units_meta("time") ** -1,
            doc="Component molar flux at inlet and outlet of membrane",
        )

        # 2. Pore radius, rp, DOF = 1
        self.radius_pore = Var(
            initialize=0.5e-9,  # TODO: revisit
            domain=NonNegativeReals,
            units=units_meta("length"),
            doc="Membrane pore radius",
        )

        # 3. Effective thickness of membrane, Ak, DOF=1
        self.membrane_thickness_effective = Var(
            initialize=1.33e-6,  # Value used by Labban et al., 2017
            domain=NonNegativeReals,
            units=units_meta("length"),
            doc="Effective membrane thickness",
        )

        # 4. Effective thickness of membrane, Ak, DOF=1
        self.membrane_charge_density = Var(
            self.flowsheet().config.time,
            initialize=-50,  # near value used in Roy et al.
            domain=Reals,
            units=pyunits.mol * pyunits.m**-3,
            doc="Membrane charge density",
        )
        self.dielectric_constant_pore = Var(
            self.flowsheet().config.time,
            initialize=42,  # near value used in Roy et al.
            bounds=(1, None),
            units=pyunits.dimensionless,  # TODO: revisit bounds/domain
            doc="Pore dielectric constant",
        )
        self.electric_potential = Var(
            self.flowsheet().config.time,
            io_list,
            ["pore_entrance", "pore_exit", "permeate"],
            initialize=-1e-3,  # TODO:revisit
            domain=Reals,
            units=pyunits.V,
            doc="Electric potential of pore entrance/exit, and permeate",
        )
<<<<<<< HEAD
        self.electric_potential_grad_feed_interface = Var(
            self.flowsheet().config.time,
            io_list,
            initialize=1,  # TODO: revisit
            domain=Reals,
            units=pyunits.V
            * pyunits.m
            ** -1,  # TODO: revisit- Geraldes and Alves give unitless while Roy et al. give V/m
            doc="Electric potential gradient of feed-membrane interface",
        )
        self.Kf_comp = Var(
            self.flowsheet().config.time,
            self.io_list,
            solute_set,
            initialize=5e-5,
            bounds=(0.0, 1e-3),
            domain=NonNegativeReals,
            units=units_meta("length") * units_meta("time") ** -1,
            doc="Component mass transfer coefficient in feed channel at inlet and outlet",
        )
=======
>>>>>>> 4ce1386f
        self.rejection_intrinsic_phase_comp = Var(
            self.flowsheet().config.time,
            phase_list,
            solute_set,
            initialize=0.1,
            bounds=(-1.001, 1.001),
            units=pyunits.dimensionless,
            doc="Intrinsic solute rejection",
        )
        self.area = Var(
            initialize=50,
            bounds=(0, 1e3),
            domain=NonNegativeReals,
            units=units_meta("length") ** 2,
            doc="Membrane area",
        )

        self.recovery_vol_phase = Var(
            self.flowsheet().config.time,
            self.config.property_package.phase_list,
            initialize=0.5,
            bounds=(0, 1),
            units=pyunits.dimensionless,
            doc="Volumetric-based recovery",
        )
        if (
            self.config.concentration_polarization_type
            == ConcentrationPolarizationType.calculated
        ):
            self.Kf_comp = Var(
                self.flowsheet().config.time,
                self.io_list,
                solute_set,
                initialize=5e-5,
                bounds=(0, 1e-3),
                domain=NonNegativeReals,
                units=units_meta("length") * units_meta("time") ** -1,
                doc="Component mass transfer coefficient in feed channel at inlet and outlet",
            )
            self.electric_potential_grad_feed_interface = Var(
                self.flowsheet().config.time,
                io_list,
                initialize=-1e-8,  # TODO: revisit
                domain=Reals,
                units=pyunits.V
                * pyunits.m
                ** -1,  # TODO: revisit- Geraldes and Alves give unitless while Roy et al. give V/m
                doc="Electric potential gradient of feed-membrane interface",
            )
        if (
            self.config.mass_transfer_coefficient
            == MassTransferCoefficient.spiral_wound
        ):

            self.N_Sc_comp = Var(
                self.flowsheet().config.time,
                self.io_list,
                solute_set,
                initialize=5e2,
                bounds=(1e2, 2e3),
                domain=NonNegativeReals,
                units=pyunits.dimensionless,
                doc="Schmidt number at inlet and outlet",
            )
            self.N_Pe_comp = Var(
                self.flowsheet().config.time,
                self.io_list,
                solute_set,
                initialize=1e5,
                # bounds=(5e3, None),  # TODO:unsure of value ranges at the moment
                domain=NonNegativeReals,
                units=pyunits.dimensionless,
                doc="Peclet number at inlet and outlet",
            )
            self.spacer_mixing_efficiency = Var(
                initialize=0.5,
                # bounds=(1e2, 2e3),  # TODO:unsure of value ranges at the moment- since this is efficiency, assuming 0 -1
                domain=NonNegativeReals,
                units=pyunits.dimensionless,
                doc="Mixing efficiency of spacer net",
            )
            self.spacer_mixing_length = Var(
                initialize=0.6,
                # bounds=(1e2, 5e3),  #TODO:unsure of value ranges at the moment
                domain=NonNegativeReals,
                units=units_meta("length"),
                doc="Characteristic length of spacer",
            )
        self.length = Var(
            initialize=10,
            bounds=(0, 5e2),
            domain=NonNegativeReals,
            units=units_meta("length"),
            doc="Effective membrane length",
        )
        self.width = Var(
            initialize=5,
            bounds=(0, 5e2),
            domain=NonNegativeReals,
            units=units_meta("length"),
            doc="Effective feed-channel width",
        )
        self.channel_height = Var(
            initialize=1e-3,
            domain=NonNegativeReals,
            bounds=(0, 5e-3),
            units=units_meta("length"),
            doc="Feed channel height",
        )
        self.spacer_porosity = Var(
            initialize=0.95,
            bounds=(0.1, 1.001),
            domain=NonNegativeReals,
            units=pyunits.dimensionless,
            doc="Feed-channel spacer porosity",
        )
        self.velocity = Var(
            self.flowsheet().config.time,
            self.io_list,
            initialize=0.5,
            bounds=(0, None),
            domain=NonNegativeReals,
            units=units_meta("length") / units_meta("time"),
            doc="Crossflow velocity in feed channel at inlet and outlet",
        )
        ###############################################################################################################
        # Expressions
        ###############################################################################################################
        # Make expressions that don't depend on any variables
        self._make_expressions()

        @self.Expression(
            self.flowsheet().config.time,
            io_list,
            solute_set,
            doc="Donnan exclusion contribution to partitioning on feed side",
        )
        def partition_factor_donnan_comp_feed(b, t, x, j):
            return exp(
                -b.feed_side.properties_in[t].charge_comp[j]
                * Constants.faraday_constant
                / (Constants.gas_constant * b.pore_entrance[t, x].temperature)
                * b.electric_potential[t, x, "pore_entrance"]
            )

        @self.Expression(
            self.flowsheet().config.time,
            io_list,
            solute_set,
            doc="Donnan exclusion contribution to partitioning on permeate side",
        )
        def partition_factor_donnan_comp_permeate(b, t, x, j):
            return exp(
                -b.feed_side.properties_in[t].charge_comp[j]
                * Constants.faraday_constant
                / (Constants.gas_constant * b.pore_exit[t, x].temperature)
                * (
                    b.electric_potential[t, x, "pore_exit"]
                    - b.electric_potential[t, x, "permeate"]
                )
            )

        # Volumetric Water Flux at inlet and outlet ------------------------------------#
        @self.Expression(
            self.flowsheet().config.time,
            io_list,
            doc="Volumetric water flux at inlet and outlet",
        )
        def flux_vol_water(b, t, x):
            if not x:
                prop = b.feed_side.properties_in[t]
            elif x:
                prop = b.feed_side.properties_out[t]
            return (
                b.flux_mol_phase_comp[t, x, "Liq", "H2O"]
                * prop.mw_comp["H2O"]
                / prop.dens_mass_solvent
            )

        # Average Volumetric Water Flux ------------------------------------#
        @self.Expression(
            self.flowsheet().config.time, doc="Average volumetric water flux"
        )
        def flux_vol_water_avg(b, t):
            return sum(b.flux_vol_water[t, x] for x in io_list) / len(io_list)

        # Average mole flux of each component ------------------------------------#
        @self.Expression(
            self.flowsheet().config.time,
            phase_list,
            solvent_solute_set,
            doc="Average molar component flux",
        )
        def flux_mol_phase_comp_avg(b, t, p, j):
            return sum(b.flux_mol_phase_comp[t, x, p, j] for x in io_list) / len(
                io_list
            )

        # Average concentration inside the membrane------------------------------------#
        @self.Expression(
            self.flowsheet().config.time,
            io_list,
            phase_list,
            solvent_solute_set,
            doc="Average molar concentration inside the membrane",
        )
        def conc_mol_phase_comp_pore_avg(b, t, x, p, j):
            return (
                b.pore_entrance[t, x].conc_mol_phase_comp[p, j]
                + b.pore_exit[t, x].conc_mol_phase_comp[p, j]
            ) / len(io_list)

        # OBSERVED rejection of each ion ------------------------------------#
        @self.Expression(
            self.flowsheet().config.time,
            self.config.property_package.phase_list,
            solute_set,
            doc="Observed solute rejection",
        )
        def rejection_observed_phase_comp(b, t, p, j):
            return (
                1
                - b.mixed_permeate[t].conc_mol_phase_comp[p, j]
                / b.feed_side.properties_in[t].conc_mol_phase_comp[p, j]
            )

        # TODO - no relationship described between mixing length and spacer mixing efficiency with spacer porosity.
        #  Need effective cross-sectional area for velocity at inlet AND outlet. Assuming spacer porosity as an
        #  additional variable in the model that is independent of aforementioned parameters which are used in
        #  the mass transfer coefficient calculation for spiral wound modules. Revisit later.

        # Cross sectional area ------------------------------------#
        @self.Expression(doc="Cross-sectional area")
        def area_cross(b):
            return b.channel_height * b.width * b.spacer_porosity

        ################################################################################################################
        # Constraints
        ################################################################################################################

        # 0. Membrane area
        @self.Constraint(doc="Membrane area")
        def eq_area(b):
            return b.area == b.length * b.width

        # 1. Feed-solution/membrane equilibrium, DOF= Nj * 2 for inlet/outlet
        @self.Constraint(
            self.flowsheet().config.time,
            io_list,
            phase_list,
            solute_set,
            doc="Interfacial partitioning at feed side of membrane",
        )
        def eq_interfacial_partitioning_feed(b, t, x, p, j):
            return (
                b.pore_entrance[t, x].act_coeff_phase_comp[p, j]
                * b.pore_entrance[t, x].conc_mol_phase_comp[p, j]
                / (
                    b.feed_side.properties_interface[t, x].act_coeff_phase_comp[p, j]
                    * b.feed_side.properties_interface[t, x].conc_mol_phase_comp[p, j]
                )
                == b.partition_factor_steric_comp[t, j]
                * b.partition_factor_born_solvation_comp[t, j]
                * b.partition_factor_donnan_comp_feed[t, x, j]
            )

        # 2. Permeate solution/membrane equilibrium, DOF= Nj * 2 for inlet/outlet
        @self.Constraint(
            self.flowsheet().config.time,
            io_list,
            phase_list,
            solute_set,
            doc="Interfacial partitioning at permeate side of membrane",
        )
        def eq_interfacial_partitioning_permeate(b, t, x, p, j):
            return (
                b.pore_exit[t, x].act_coeff_phase_comp[p, j]
                * b.pore_exit[t, x].conc_mol_phase_comp[p, j]
                / (
                    b.permeate_side[t, x].act_coeff_phase_comp[p, j]
                    * b.permeate_side[t, x].conc_mol_phase_comp[p, j]
                )
                == b.partition_factor_steric_comp[t, j]
                * b.partition_factor_born_solvation_comp[t, j]
                * b.partition_factor_donnan_comp_permeate[t, x, j]
            )

        # 4. Charge balance inside the membrane, DOF=N nodes across membrane thickness *2 for inlet/outlet: N=2, DOF=4
        @self.Constraint(
            self.flowsheet().config.time,
            io_list,
            ["pore_entrance", "pore_exit"],
            phase_list,
            doc="Electroneutrality within membrane pore",
        )
        def eq_electroneutrality_pore(b, t, x, y, p):
            if y == "pore_entrance":
                pore_loc = b.pore_entrance[t, x]
            elif y == "pore_exit":
                pore_loc = b.pore_exit[t, x]
            return (
                sum(
                    pore_loc.conc_mol_phase_comp[p, j] * pore_loc.charge_comp[j]
                    for j in solute_set
                )
                + b.membrane_charge_density[t]
                == 0
            )

        # 4. Permeate electroneutrality, DOF=1 *2 for inlet/outlet:  DOF=2
        @self.Constraint(
            self.flowsheet().config.time,
            io_list,
            phase_list,
            doc="Electroneutrality in permeate",
        )
        def eq_electroneutrality_permeate(b, t, x, p):
            return (
                sum(
                    b.permeate_side[t, x].conc_mol_phase_comp[p, j]
                    * b.permeate_side[t, x].charge_comp[j]
                    for j in solute_set
                )
                == 0
            )

        # 5. Water flux via Hagen-Poiseuille relationship, DOF= 1 * 2 for inlet/outlet: DOF= 2
        @self.Constraint(
            self.flowsheet().config.time,
            io_list,
            phase_list,
            doc="Hagen-Poiseuille relationship for water flux across membrane",
        )
        def eq_water_flux(b, t, x, p):
            if x == 0:
                prop_feed = b.feed_side.properties_in[t]
            elif x == 1:
                prop_feed = b.feed_side.properties_out[t]
            prop_perm = b.permeate_side[t, x]
            prop_feed_inter = b.feed_side.properties_interface[t, x]
            return b.flux_vol_water[t, x] == (
                prop_feed.pressure
                - prop_perm.pressure
                - (
                    prop_feed_inter.pressure_osm_phase["Liq"]
                    - prop_perm.pressure_osm_phase["Liq"]
                )
            ) * (b.radius_pore**2) / (
                8 * prop_feed.visc_d_phase[p] * b.membrane_thickness_effective
            )

        # 6. Unhindered mass transfer; Js,i=Jw*cp,i; DOF= Nj * 2 for inlet/outlet
        @self.Constraint(
            self.flowsheet().config.time,
            io_list,
            phase_list,
            solute_set,
            doc="Solute flux as function of solvent flux",
        )
        def eq_solute_solvent_flux(b, t, x, p, j):
            return (
                b.flux_mol_phase_comp[t, x, p, j]
                == b.flux_vol_water[t, x]
                * b.permeate_side[t, x].conc_mol_phase_comp[p, j]
            )

        # TESTING PROBLEMATIC CONSTRAINT RESULTING IN ERRONEOUSLY LOW REJECTION:
        @self.Expression(
            self.flowsheet().config.time,
            io_list,
            phase_list,
            solute_set,
            doc="Diffusive transport across membrane pore",
        )
        def diffusive_term(b, t, x, p, j):
            return (
                -b.diffus_pore_comp[t, j]
                * (
                    b.pore_exit[t, x].conc_mol_phase_comp[p, j]
                    - b.pore_entrance[t, x].conc_mol_phase_comp[p, j]
                )
                / b.membrane_thickness_effective
            )

        @self.Expression(
            self.flowsheet().config.time,
            io_list,
            phase_list,
            solute_set,
            doc="Convective transport across membrane pore",
        )
        def convective_term(b, t, x, p, j):
            return (
                b.hindrance_factor_convective_comp[t, j]
                * b.conc_mol_phase_comp_pore_avg[t, x, p, j]
                * b.flux_vol_water[t, x]
            )

        @self.Expression(
            self.flowsheet().config.time,
            io_list,
            phase_list,
            solute_set,
            doc="Electromigrative transport across membrane pore",
        )
        def electromigration_term(b, t, x, p, j):
            return (
                -b.feed_side.properties_in[t].charge_comp[j]
                * b.conc_mol_phase_comp_pore_avg[t, x, p, j]
                * b.diffus_pore_comp[t, j]
                * Constants.faraday_constant
                / (Constants.gas_constant * b.feed_side.properties_in[t].temperature)
                * (
                    b.electric_potential[t, x, "pore_exit"]
                    - b.electric_potential[t, x, "pore_entrance"]
                )
                / b.membrane_thickness_effective
            )

        # 7. Extended Nernst Planck equation, DOF= Nj * 2 for inlet/outlet
        @self.Constraint(
            self.flowsheet().config.time,
            io_list,
            phase_list,
            solute_set,
            doc="Solute flux within pore domain",
        )
        def eq_solute_flux_pore_domain(b, t, x, p, j):
            return (
                b.flux_mol_phase_comp[t, x, p, j]
                == b.diffusive_term[t, x, p, j]
                + b.convective_term[t, x, p, j]
                + b.electromigration_term[t, x, p, j]
            )

        # 8. Feed-solution/membrane mass transfer resistance, DOF= Nj * 2 for inlet/outlet
        @self.Constraint(
            self.flowsheet().config.time,
            io_list,
            phase_list,
            solute_set,
            doc="Feed-interface mass transfer resistance accounting for concentration polarization",
        )
        def eq_solute_flux_concentration_polarization(b, t, x, p, j):
            if x == 0:
                bulk = b.feed_side.properties_in[t]
            elif x:
                bulk = b.feed_side.properties_out[t]
            interface = b.feed_side.properties_interface[t, x]
            if (
                self.config.concentration_polarization_type
                == ConcentrationPolarizationType.calculated
            ):
                return (
                    b.flux_mol_phase_comp[t, x, p, j]
                    == -b.Kf_comp[t, x, j]
                    * (
                        interface.conc_mol_phase_comp[p, j]
                        - bulk.conc_mol_phase_comp[p, j]
                    )
                    + b.flux_vol_water[t, x] * interface.conc_mol_phase_comp[p, j]
                    - interface.charge_comp[j]
                    * interface.conc_mol_phase_comp[p, j]
                    * interface.diffus_phase_comp[p, j]
                    * Constants.faraday_constant
                    / Constants.gas_constant
                    / interface.temperature
                    * b.electric_potential_grad_feed_interface[t, x]
                )
            elif (
                self.config.concentration_polarization_type
                == ConcentrationPolarizationType.none
            ):
                return (
                    interface.conc_mol_phase_comp[p, j]
                    == bulk.conc_mol_phase_comp[p, j]
                )
            else:
                raise ConfigurationError(
                    "Provide a valid value for concentration_polarization_type"
                )

        # 9. Isothermal conditions at permeate inlet/outlet, DOF= 1*2 for inlet/outlet
        @self.Constraint(
            self.flowsheet().config.time,
            io_list,
            doc="Isothermal assumption for permeate",
        )
        def eq_permeate_isothermal(b, t, x):
            return (
                b.feed_side.properties_in[t].temperature
                == b.permeate_side[t, x].temperature
            )

        # 10. Isothermal conditions at feed/membrane interface, DOF= 1*2 for inlet/outlet
        @self.feed_side.Constraint(
            self.flowsheet().config.time,
            io_list,
            doc="Isothermal assumption for feed-membrane interface",
        )
        def eq_feed_interface_isothermal(b, t, x):
            return (
                b.properties_in[t].temperature
                == b.properties_interface[t, x].temperature
            )

        # 11. Isobaric conditions at permeate side, DOF= 1*2 for inlet/outlet
        # TOdo: mixed permeate pressure is currently unused variable, but fixing its value satisfies this constraint
        @self.Constraint(
            self.flowsheet().config.time, io_list, doc="Isobaric permeate pressure"
        )
        def eq_pressure_permeate_io(b, t, x):
            return b.permeate_side[t, x].pressure == b.mixed_permeate[t].pressure

        # 12. Javg * area = -dMf
        @self.Constraint(
            self.flowsheet().config.time,
            phase_list,
            solvent_solute_set,
            doc="Component mass transfer from feed",
        )
        def eq_mass_transfer_feed(b, t, p, j):
            if (
                b.feed_side.properties_in[0].get_material_flow_basis()
                == MaterialFlowBasis.molar
            ):
                return (
                    b.flux_mol_phase_comp_avg[t, p, j] * b.area
                    == -b.feed_side.mass_transfer_term[t, p, j]
                )

        # 13. Mass transfer equal to permeate flow terms; mole_flow,perm final = -dMf = Javg * area
        @self.Constraint(
            self.flowsheet().config.time,
            phase_list,
            solvent_solute_set,
            doc="Permeate production/average mass transfer constraint",
        )
        def eq_permeate_production(b, t, p, j):
            if b.mixed_permeate[0].get_material_flow_basis() == MaterialFlowBasis.molar:
                return (
                    b.mixed_permeate[t].get_material_flow_terms(p, j)
                    == b.flux_mol_phase_comp_avg[t, p, j] * b.area
                )

        # 14. Volumetric recovery rate
        @self.Constraint(self.flowsheet().config.time, phase_list)
        def eq_recovery_vol_phase(b, t, p):
            return (
                b.recovery_vol_phase[t, p]
                * b.feed_side.properties_in[t].flow_vol_phase[p]
                == b.mixed_permeate[t].flow_vol_phase[p]
            )

        # 15. Intrinsic rejection rate
        @self.Constraint(
            self.flowsheet().config.time,
            self.config.property_package.phase_list,
            solute_set,
            doc="Intrinsic solute rejection",
        )
        def eq_rejection_intrinsic_phase_comp(b, t, p, j):
            return (
                b.rejection_intrinsic_phase_comp[t, p, j]
                == 1
                - b.mixed_permeate[t].conc_mol_phase_comp[p, j]
                / b.feed_side.properties_interface[t, 0].conc_mol_phase_comp[p, j]
            )

        if (
            self.config.concentration_polarization_type
            == ConcentrationPolarizationType.calculated
        ):
            # 3. Feed-solution/membrane electroneutrality, DOF=1 *2 for inlet/outlet: DOF= 2
            @self.Constraint(
                self.flowsheet().config.time,
                io_list,
                phase_list,
                doc="Electroneutrality at feed-side membrane interface",
            )
            def eq_electroneutrality_interface(b, t, x, p):
                return (
                    sum(
                        b.feed_side.properties_interface[t, x].conc_mol_phase_comp[p, j]
                        * b.feed_side.properties_interface[t, x].charge_comp[j]
                        for j in solute_set
                    )
                    == 0
                )

            if (
                self.config.mass_transfer_coefficient
                == MassTransferCoefficient.spiral_wound
            ):
                # 16. Mass transfer coefficient
                @self.Constraint(
                    self.flowsheet().config.time,
                    io_list,
                    solute_set,
                    doc="Mass transfer coefficient",
                )
                def eq_Kf_comp(b, t, x, j):
                    bulk_diff = b.feed_side.properties_in[t].diffus_phase_comp["Liq", j]
                    return (
                        b.Kf_comp[t, x, j]
                        == 0.753
                        * (
                            b.spacer_mixing_efficiency
                            / (2 - b.spacer_mixing_efficiency)
                        )
                        ** 0.5
                        * (2 * bulk_diff / b.channel_height)
                        * b.N_Sc_comp[t, x, j] ** (-1 / 6)
                        * (
                            b.N_Pe_comp[t, x, j]
                            * b.channel_height
                            / (2 * b.spacer_mixing_length)
                        )
                        ** 0.5
                    )
                    # TODO: NOTE--- error in MIT paper; 1/2 of channel height should be in numerator

                # 17. Schmidt number calculation
                @self.Constraint(
                    self.flowsheet().config.time,
                    io_list,
                    solute_set,
                    doc="Schmidt number equation",
                )
                def eq_N_Sc_comp(b, t, x, j):
                    if not x:
                        prop_io = b.feed_side.properties_in[t]
                    elif x:
                        prop_io = b.feed_side.properties_out[t]
                    return (
                        b.N_Sc_comp[t, x, j]
                        * prop_io.dens_mass_phase["Liq"]
                        * prop_io.diffus_phase_comp["Liq", j]
                        == prop_io.visc_d_phase["Liq"]
                    )

                # 18. Peclet number calculation
                @self.Constraint(
                    self.flowsheet().config.time,
                    io_list,
                    solute_set,
                    doc="Peclet number equation",
                )
                def eq_N_Pe_comp(b, t, x, j):
                    bulk_diff = b.feed_side.properties_in[t].diffus_phase_comp["Liq", j]
                    return (
                        b.N_Pe_comp[t, x, j]
                        == 2 * b.channel_height * b.velocity[t, x] / bulk_diff
                    )

        # 19. Crossflow velocity at inlet and outlet
        @self.Constraint(
            self.flowsheet().config.time,
            self.io_list,
            doc="Crossflow velocity constraint",
        )
        def eq_velocity(b, t, x):
            if not x:
                prop_io = b.feed_side.properties_in[t]
            elif x:
                prop_io = b.feed_side.properties_out[t]
            return b.velocity[t, x] * b.area_cross == prop_io.flow_vol_phase["Liq"]

        # TODO: seems stale since temperature unused at pore entrance/exit- confirm+remove;
        #  1/17/22: after including temp variables for pore in interfacial equilib eqns, this is relevant
        @self.Constraint(
            self.flowsheet().config.time,
            io_list,
            ["pore_entrance", "pore_exit"],
            doc="Isothermal assumption for pore inlet/outlet",
        )
        def eq_pore_isothermal(b, t, x, y):
            if y == "pore_entrance":
                prop = b.pore_entrance[t, x]
            elif y == "pore_exit":
                prop = b.pore_exit[t, x]
            return b.feed_side.properties_in[t].temperature == prop.temperature

        # Experimental Constraint with new density calculation in prop package-- temp equality in permeate
        @self.Constraint(
            self.flowsheet().config.time,
            doc="Isothermal assumption for mixed permeate",
        )
        def eq_permeate_isothermal_mixed(b, t):
            return (
                b.feed_side.properties_in[t].temperature
                == b.mixed_permeate[t].temperature
            )

        # Experimental constraint: noticed feed outlet temp didn't match inlet
        @self.feed_side.Constraint(
            self.flowsheet().config.time, doc="Isothermal assumption for feed-outlet"
        )
        def eq_feed_isothermal(b, t):
            return b.properties_in[t].temperature == b.properties_out[t].temperature

        # Experimental constraint
        @self.feed_side.Constraint(
            self.flowsheet().config.time,
            io_list,
            doc="Equal volumetric flow for bulk feed and interface",
        )
        def eq_equal_flow_vol_feed_interface(b, t, x):
            if not x:
                bulk = b.properties_in[t]
            else:
                bulk = b.properties_out[t]
            return (
                bulk.flow_vol_phase["Liq"]
                == b.properties_interface[t, x].flow_vol_phase["Liq"]
            )

        # Experimental constraint
        @self.Constraint(
            self.flowsheet().config.time,
            io_list,
            doc="Equal volumetric flow for pore entrance/exit at inlet and outlet",
        )
        def eq_equal_flow_vol_pore(b, t, x):
            return (
                b.pore_entrance[t, x].flow_vol_phase["Liq"]
                == b.pore_exit[t, x].flow_vol_phase["Liq"]
            )

        # Experimental constraint
        @self.Constraint(
            self.flowsheet().config.time,
            io_list,
            doc="Volumetric flow at pore exit inlet and outlet equal to mixed permeate",
        )
        def eq_equal_flow_vol_pore_exit_perm(b, t, x):
            return (
                b.pore_exit[t, x].flow_vol_phase["Liq"]
                == b.mixed_permeate[t].flow_vol_phase["Liq"]
            )

        # Experimental constraint
        @self.Constraint(
            self.flowsheet().config.time,
            io_list,
            doc="Volumetric flow at permeate of inlet and outlet equal to mixed permeate",
        )
        def eq_equal_flow_vol_permeate(b, t, x):
            return (
                b.permeate_side[t, x].flow_vol_phase["Liq"]
                == b.mixed_permeate[t].flow_vol_phase["Liq"]
            )

    def _make_expressions(self):
        solute_set = (
            self.config.property_package.solute_set
            | self.config.property_package.ion_set
        )

        # Stokes radius to membrane pore radius ratio (for each solute)
        @self.Expression(
            self.flowsheet().config.time,
            solute_set,
            doc="Ratio of stokes radius to membrane pore radius equation",
        )
        def lambda_comp(b, t, j):
            return smooth_min(
                1, b.feed_side.properties_in[t].radius_stokes_comp[j] / b.radius_pore
            )

        @self.Expression(
            self.flowsheet().config.time,
            solute_set,
            doc="Diffusive hindered transport coefficient",
        )
        def hindrance_factor_diffusive_comp(b, t, j):
            eps = 1e-8
            return Expr_if(
                b.lambda_comp[t, j] > 0.95,
                0.984 * ((1 - b.lambda_comp[t, j]) / b.lambda_comp[t, j]) ** (5 / 2),
                (
                    1
                    + 9.0 / 8.0 * b.lambda_comp[t, j] * log(b.lambda_comp[t, j])
                    - 1.56034 * b.lambda_comp[t, j]
                    + 0.528155 * b.lambda_comp[t, j] ** 2
                    + 1.91521 * b.lambda_comp[t, j] ** 3
                    - 2.81903 * b.lambda_comp[t, j] ** 4
                    + 0.270788 * b.lambda_comp[t, j] ** 5
                    + 1.10115 * b.lambda_comp[t, j] ** 6
                    - 0.435933 * b.lambda_comp[t, j] ** 7
                )
                / (1 - b.lambda_comp[t, j] + eps) ** 2,
            )
            # Relationship used by Geraldes & Alves
            # (1 - 2.3 * b.lambda_comp[t, j]
            #     + 1.154 * b.lambda_comp[t, j] ** 2
            #     + 0.224 * b.lambda_comp[t, j] ** 3
            #     )

        @self.Expression(
            self.flowsheet().config.time, solute_set, doc="Pore diffusion coefficient"
        )
        def diffus_pore_comp(b, t, j):
            return (
                b.hindrance_factor_diffusive_comp[t, j]
                * b.feed_side.properties_in[t].diffus_phase_comp["Liq", j]
            )

        @self.Expression(
            self.flowsheet().config.time,
            solute_set,
            doc="Convective hindered transport coefficient",
        )
        def hindrance_factor_convective_comp(b, t, j):
            return (
                1
                + 3.867 * b.lambda_comp[t, j]
                - 1.907 * b.lambda_comp[t, j] ** 2
                - 0.834 * b.lambda_comp[t, j] ** 3
            ) / (1 + 1.867 * b.lambda_comp[t, j] - 0.741 * b.lambda_comp[t, j] ** 2)

        # TODO: some conflict between studies in the literature on whether it should be
        # 1 / b.feed_side.properties_in[t].dielectric_constant - 1 / b.dielectric_constant_pore[t]
        # OR
        # 1 / b.dielectric_constant_pore[t] -1 / b.feed_side.properties_in[t].dielectric_constant
        # Choosing the more commonly used form for now.
        @self.Expression(
            self.flowsheet().config.time, solute_set, doc="Steric partitioning factor"
        )
        def partition_factor_steric_comp(b, t, j):
            return (1 - b.lambda_comp[t, j]) ** 2

        @self.Expression(
            self.flowsheet().config.time,
            solute_set,
            doc="Gibbs free energy of solvation for each ion",
        )
        def gibbs_solvation_comp(b, t, j):
            return (
                b.feed_side.properties_in[t].charge_comp[j] ** 2
                * Constants.elemental_charge**2
                / (
                    8
                    * Constants.pi
                    * Constants.vacuum_electric_permittivity
                    * b.feed_side.properties_in[t].radius_stokes_comp[j]
                )
                * (
                    -1 / b.feed_side.properties_in[t].dielectric_constant
                    + 1 / b.dielectric_constant_pore[t]
                )
            )

        @self.Expression(
            self.flowsheet().config.time,
            solute_set,
            doc="Born solvation contribution to partitioning",
        )
        def partition_factor_born_solvation_comp(b, t, j):
            return exp(
                -b.gibbs_solvation_comp[t, j]
                / (
                    Constants.boltzmann_constant
                    * b.feed_side.properties_in[t].temperature
                )
            )

    def initialize_build(
        self,
        initialize_guess=None,
        state_args=None,
        outlvl=idaeslog.NOTSET,
        solver=None,
        optarg=None,
        fail_on_warning=False,
        ignore_dof=False,
        automate_rescale=True,
    ):

        """
        General wrapper for pressure changer initialization routines

        Keyword Arguments:
            initialize_guess : a dict of guesses for ....
                   #TODO: revise as appropriate
                   solvent_recovery, solute_recovery,
                   and cp_modulus. These guesses offset the initial values
                   for the retentate, permeate, and membrane interface
                   state blocks from the inlet feed
                   (default =
                   {'deltaP': -1e4,
                   'solvent_recovery': 0.5,
                   'solute_recovery': 0.01,
                   'cp_modulus': 1.1})
            state_args : a dict of arguments to be passed to the property
                         package(s) to provide an initial state for
                         initialization (see documentation of the specific
                         property package) (default = {}).
            outlvl : sets output level of initialization routine
            optarg : solver options dictionary object (default=None)
            solver : str indicating which solver to use during
                     initialization (default = None)
            fail_on_warning : boolean argument to fail or only produce  warning upon unsuccessful solve (default=False)
            ignore_dof : boolean argument to ignore when DOF != 0 (default=False)
            automate_rescale: boolean argument to automatically rescale poorly scaled vars
        Returns:
            None
        """

        init_log = idaeslog.getInitLogger(self.name, outlvl, tag="unit")
        solve_log = idaeslog.getSolveLogger(self.name, outlvl, tag="unit")
        # Set solver options
        opt = get_solver(solver, optarg)

        # ---------------------------------------------------------------------
        # Extract initial state of inlet feed
        source = self.feed_side.properties_in[self.flowsheet().config.time.first()]
        state_args = self._get_state_args(
            source, self.mixed_permeate[0], initialize_guess, state_args
        )

        # ---------------------------------------------------------------------
        # Initialize holdup block
        flags_feed_side = self.feed_side.properties_in.initialize(
            outlvl=outlvl,
            optarg=optarg,
            solver=solver,
            state_args=state_args["feed_side"],
            hold_state=True,
        )
        init_log.info_high("Initialization Step 1 Complete.")
        if not ignore_dof:
            check_dof(self, fail_flag=fail_on_warning, logger=init_log)
        # ---------------------------------------------------------------------
        # Initialize other state blocks based on properties at
        # inlet state block
        self.feed_side.properties_out.initialize(
            outlvl=outlvl,
            optarg=optarg,
            solver=solver,
            state_args=state_args["retentate"],
        )
        self.feed_side.properties_interface.initialize(
            outlvl=outlvl,
            optarg=optarg,
            solver=solver,
            state_args=state_args["interface_in"],
        )
        self.permeate_side.initialize(
            outlvl=outlvl,
            optarg=optarg,
            solver=solver,
            state_args=state_args["permeate"],
        )
        self.mixed_permeate.initialize(
            outlvl=outlvl,
            optarg=optarg,
            solver=solver,
            state_args=state_args["permeate"],
        )
        self.pore_entrance.initialize(
            outlvl=outlvl,
            optarg=optarg,
            solver=solver,
            state_args=state_args["interface_in"],
        )
        self.pore_exit.initialize(
            outlvl=outlvl,
            optarg=optarg,
            solver=solver,
            state_args=state_args["permeate"],
        )
        init_log.info_high("Initialization Step 2 Complete.")

        # Provide better guesses for unit model variables
        # N_Pe_comp
        if (
            self.config.mass_transfer_coefficient
            == MassTransferCoefficient.spiral_wound
        ):
            for (t, x, j), _ in self.eq_N_Pe_comp.items():
                if not self.N_Pe_comp[t, x, j].is_fixed():
                    self.N_Pe_comp[t, x, j].set_value(
                        value(
                            2
                            * self.channel_height
                            * self.velocity[t, x]
                            / self.config.property_package.diffus_phase_comp["Liq", j]
                        )
                    )
                if not self.Kf_comp[t, x, j].is_fixed():
                    self.Kf_comp[t, x, j].set_value(
                        value(
                            0.753
                            * (
                                self.spacer_mixing_efficiency
                                / (2 - self.spacer_mixing_efficiency)
                            )
                            ** 0.5
                            * (
                                2
                                * self.config.property_package.diffus_phase_comp[
                                    "Liq", j
                                ]
                                / self.channel_height
                            )
                            * self.N_Sc_comp[t, x, j] ** (-1 / 6)
                            * (
                                self.N_Pe_comp[t, x, j]
                                * self.channel_height
                                / (2 * self.spacer_mixing_length)
                            )
                            ** 0.5
                        )
                    )
        for (t, x), _ in self.eq_pressure_permeate_io.items():
            if not self.permeate_side[0, 0].pressure.is_fixed():
                self.permeate_side[0, 0].pressure.set_value(
                    value(self.mixed_permeate[0].pressure)
                )
            if not self.permeate_side[0, 1].pressure.is_fixed():
                self.permeate_side[0, 1].pressure.set_value(
                    value(self.mixed_permeate[0].pressure)
                )
        for j in self.config.property_package.component_list:
            if not self.feed_side.mass_transfer_term[0.0, "Liq", j].is_fixed():
                self.feed_side.mass_transfer_term[0.0, "Liq", j].set_value(
                    value(
                        self.feed_side.properties_out[0].flow_mol_phase_comp["Liq", j]
                        - self.feed_side.properties_in[0].flow_mol_phase_comp["Liq", j]
                    )
                )
            if not self.flux_mol_phase_comp[0, 0, "Liq", j].is_fixed():
                self.flux_mol_phase_comp[0, 0, "Liq", j].set_value(
                    value(-self.feed_side.mass_transfer_term[0.0, "Liq", j] / self.area)
                )
            if not self.flux_mol_phase_comp[0, 1, "Liq", j].is_fixed():
                self.flux_mol_phase_comp[0, 1, "Liq", j].set_value(
                    value(-self.feed_side.mass_transfer_term[0.0, "Liq", j] / self.area)
                )
        # self.report()
        # Double-check for poorly scaled variables after state block initialization
        # and rescale them so that scaled variable values = 1:
        if automate_rescale:
            badly_scaled_vars = list(iscale.badly_scaled_var_generator(self))
            if len(badly_scaled_vars) > 0:
                init_log.warning(
                    f"{len(badly_scaled_vars)} poorly scaled "
                    f"variable(s) will be rescaled so that each scaled variable value = 1"
                )
                [print(i[0], i[1]) for i in badly_scaled_vars]
                self._automate_rescale_variables()
        # ---------------------------------------------------------------------
        # Solve unit attempt 1
        # self.eq_solute_solvent_flux.deactivate()
        with idaeslog.solver_log(solve_log, idaeslog.DEBUG) as slc:
            res = opt.solve(self, tee=slc.tee)
            if not check_optimal_termination(res):
                init_log.warning(
                    "Trouble solving NanofiltrationDSPMDE0D unit model with deactivated constraint."
                )
                if automate_rescale:
                    badly_scaled_vars = list(iscale.badly_scaled_var_generator(self))
                    if len(badly_scaled_vars) > 0:
                        init_log.warning(
                            f"{len(badly_scaled_vars)} poorly scaled "
                            f"variable(s) will be rescaled so that each scaled variable value = 1"
                        )
                        [print(i[0], i[1]) for i in badly_scaled_vars]
                        self._automate_rescale_variables()
                # Solve unit attempt 2
                res = opt.solve(self, tee=slc.tee)
                if not check_optimal_termination(res):
                    init_log.warning(
                        "Trouble solving NanofiltrationDSPMDE0D unit model. Trying one more time."
                    )
                    if automate_rescale:
                        badly_scaled_vars = list(
                            iscale.badly_scaled_var_generator(self)
                        )
                        if len(badly_scaled_vars) > 0:
                            init_log.warning(
                                f"{len(badly_scaled_vars)} poorly scaled "
                                f"variable(s) will be rescaled so that each scaled variable value = 1"
                            )
                            [print(i[0], i[1]) for i in badly_scaled_vars]
                            self._automate_rescale_variables()
                    # Solve unit attempt 3
                    res = opt.solve(self, tee=slc.tee)
                    if not check_optimal_termination(res):
                        raise InitializationError(
                            "The property package failed to solve during initialization."
                        )
                    else:
                        init_log.info_high(
                            "Initialization Solve successful on 3rd attempt."
                        )
                else:
                    init_log.info_high(
                        "Initialization Solve successful on 2nd attempt."
                    )
            else:
                init_log.info_high("Initialization Solve successful on 1st attempt.")

        # Release Inlet state
        self.feed_side.release_state(flags_feed_side, outlvl)
        # # Rescale any badly scaled vars
        # if automate_rescale:
        #     badly_scaled_vars = list(iscale.badly_scaled_var_generator(self))
        #     if len(badly_scaled_vars) > 0:
        #         init_log.warn(
        #             f"After solve: {len(badly_scaled_vars)} poorly scaled "
        #             f"variable(s) will be rescaled so that each scaled variable value = 1"
        #         )
        #     self._automate_rescale_variables()
        init_log.info(f"Initialization Complete: {idaeslog.condition(res)}")

    def _get_performance_contents(self, time_point=0):
        # TODO: replace 0 with time_point
        var_dict = {}
        expr_dict = {}
        var_dict["Volumetric Recovery Rate"] = self.recovery_vol_phase[
            time_point, "Liq"
        ]
        var_dict["Membrane Area"] = self.area
        if hasattr(self, "deltaP"):
            var_dict["Pressure Change"] = self.deltaP[time_point]
        # Volume flowrates
        if self.feed_side.properties_in[time_point].is_property_constructed(
            "flow_vol_phase"
        ):
            var_dict[
                f"Volumetric flow rate @ feed inlet"
            ] = self.feed_side.properties_in[time_point].flow_vol_phase["Liq"]
        if self.feed_side.properties_interface[time_point, 0].is_property_constructed(
            "flow_vol_phase"
        ):
            var_dict[
                f"Volumetric flow rate @ inlet interface"
            ] = self.feed_side.properties_interface[time_point, 0].flow_vol_phase["Liq"]
        if self.pore_entrance[time_point, 0].is_property_constructed("flow_vol_phase"):
            var_dict[
                f"Volumetric flow rate @ inlet pore entrance"
            ] = self.pore_entrance[time_point, 0].flow_vol_phase["Liq"]
        if self.pore_exit[time_point, 0].is_property_constructed("flow_vol_phase"):
            var_dict[f"Volumetric flow rate @ inlet pore exit"] = self.pore_exit[
                time_point, 0
            ].flow_vol_phase["Liq"]
        if self.permeate_side[time_point, 0].is_property_constructed("flow_vol_phase"):
            var_dict[f"Volumetric flow rate @ inlet permeate"] = self.permeate_side[
                time_point, 0
            ].flow_vol_phase["Liq"]

        if self.feed_side.properties_out[time_point].is_property_constructed(
            "flow_vol_phase"
        ):
            var_dict[
                f"Volumetric flow rate @ feed outlet"
            ] = self.feed_side.properties_out[time_point].flow_vol_phase["Liq"]
            if self.feed_side.properties_interface[
                time_point, 1
            ].is_property_constructed("flow_vol_phase"):
                var_dict[
                    f"Volumetric flow rate @ outlet interface"
                ] = self.feed_side.properties_interface[time_point, 1].flow_vol_phase[
                    "Liq"
                ]
        if self.pore_entrance[time_point, 1].is_property_constructed("flow_vol_phase"):
            var_dict[
                f"Volumetric flow rate @ outlet pore entrance"
            ] = self.pore_entrance[time_point, 1].flow_vol_phase["Liq"]
        if self.pore_exit[time_point, 1].is_property_constructed("flow_vol_phase"):
            var_dict[f"Volumetric flow rate @ outlet pore exit"] = self.pore_exit[
                time_point, 1
            ].flow_vol_phase["Liq"]
        if self.permeate_side[time_point, 0].is_property_constructed("flow_vol_phase"):
            var_dict[f"Volumetric flow rate @ outlet permeate"] = self.permeate_side[
                time_point, 1
            ].flow_vol_phase["Liq"]
        var_dict[f"Volumetric flow rate @ final permeate"] = self.mixed_permeate[
            time_point
        ].flow_vol_phase["Liq"]

        expr_dict["Average Volumetric Flux (LMH)"] = (
            self.flux_vol_water_avg[time_point] * 3.6e6
        )
        for j in self.config.property_package.component_list:
            expr_dict[f"Average Mole FLux of {j} "] = self.flux_mol_phase_comp_avg[
                time_point, "Liq", j
            ]
            # Molar flowrates
            var_dict[
                f"Molar flow rate of {j} @ feed inlet"
            ] = self.feed_side.properties_in[time_point].flow_mol_phase_comp["Liq", j]
            var_dict[
                f"Molar flow rate of {j} @ feed outlet"
            ] = self.feed_side.properties_out[time_point].flow_mol_phase_comp["Liq", j]
            var_dict[
                f"Molar flow rate of {j} @ membrane-interface inlet"
            ] = self.feed_side.properties_interface[time_point, 0].flow_mol_phase_comp[
                "Liq", j
            ]
            var_dict[
                f"Molar flow rate of {j} @ membrane-interface outlet"
            ] = self.feed_side.properties_interface[time_point, 1].flow_mol_phase_comp[
                "Liq", j
            ]
            var_dict[
                f"Molar flow rate of {j} @ pore entrance, inlet"
            ] = self.pore_entrance[time_point, 0].flow_mol_phase_comp["Liq", j]
            var_dict[
                f"Molar flow rate of {j} @ pore entrance, outlet"
            ] = self.pore_entrance[time_point, 1].flow_mol_phase_comp["Liq", j]
            var_dict[f"Molar flow rate of {j} @ pore exit, inlet"] = self.pore_exit[
                time_point, 0
            ].flow_mol_phase_comp["Liq", j]
            var_dict[f"Molar flow rate of {j} @ pore exit, outlet"] = self.pore_exit[
                time_point, 1
            ].flow_mol_phase_comp["Liq", j]
            var_dict[f"Molar flow rate of {j} @ permeate, inlet"] = self.permeate_side[
                time_point, 0
            ].flow_mol_phase_comp["Liq", j]
            var_dict[f"Molar flow rate of {j} @ permeate, outlet"] = self.permeate_side[
                time_point, 1
            ].flow_mol_phase_comp["Liq", j]
            var_dict[f"Molar flow rate of {j} @ mixed permeate"] = self.mixed_permeate[
                time_point
            ].flow_mol_phase_comp["Liq", j]

            var_dict[
                f"Molar Concentration of {j} @ Feed Inlet"
            ] = self.feed_side.properties_in[time_point].conc_mol_phase_comp["Liq", j]
            var_dict[
                f"Molar Concentration of {j} @ Feed Outlet"
            ] = self.feed_side.properties_out[time_point].conc_mol_phase_comp["Liq", j]
            var_dict[
                f"Molar Concentration of {j} @ Final Permeate"
            ] = self.mixed_permeate[time_point].conc_mol_phase_comp["Liq", j]

            for x in self.io_list:
                if not x:
                    io = "Inlet"
                    prop_feed = self.feed_side.properties_in[0]
                elif x:
                    io = "Outlet"
                    prop_feed = self.feed_side.properties_out[0]

                var_dict[
                    f"Molar Concentration of {j} @ Membrane Interface, {io}"
                ] = self.feed_side.properties_interface[
                    time_point, x
                ].conc_mol_phase_comp[
                    "Liq", j
                ]
                var_dict[
                    f"Molar Concentration of {j} @ Pore Entrance, {io}"
                ] = self.pore_entrance[time_point, x].conc_mol_phase_comp["Liq", j]
                var_dict[
                    f"Molar Concentration of {j} @ Pore Exit, {io}"
                ] = self.pore_exit[time_point, x].conc_mol_phase_comp["Liq", j]
                var_dict[
                    f"Molar Concentration of {j} @ Permeate, {io}"
                ] = self.permeate_side[time_point, x].conc_mol_phase_comp["Liq", j]

        for j in (
            self.config.property_package.solute_set
            | self.config.property_package.ion_set
        ):
            expr_dict[f"Stokes radius of {j}"] = self.feed_side.properties_in[
                time_point
            ].radius_stokes_comp[j]
            expr_dict[f"Stokes:Pore Radius Ratio of {j}"] = self.lambda_comp[
                time_point, j
            ]
            expr_dict[
                f"Diffusive Hindrance Factor of {j}"
            ] = self.hindrance_factor_diffusive_comp[time_point, j]
            expr_dict[
                f"Convective Hindrance Factor of {j}"
            ] = self.hindrance_factor_convective_comp[time_point, j]
            expr_dict[f"Pore Diffusivity of {j}"] = self.diffus_pore_comp[time_point, j]

            expr_dict[
                f"Gibbs Free Energy of Solvation of {j}"
            ] = self.gibbs_solvation_comp[time_point, j]
            expr_dict[
                f"Born Solvation Energy Partitioning Factor of {j}"
            ] = self.partition_factor_born_solvation_comp[time_point, j]
            expr_dict[
                f"Steric Hindrance Partitioning Factor of {j}"
            ] = self.partition_factor_steric_comp[time_point, j]
            expr_dict[
                f"Donnan Partitioning Factor of {j} @ Feed-side Inlet"
            ] = self.partition_factor_donnan_comp_feed[time_point, 0, j]
            expr_dict[
                f"Donnan Partitioning Factor of {j} @ Permeate-side Inlet"
            ] = self.partition_factor_donnan_comp_permeate[time_point, 0, j]
            expr_dict[
                f"Donnan Partitioning Factor of {j} @ Feed-side Outlet"
            ] = self.partition_factor_donnan_comp_feed[time_point, 1, j]
            expr_dict[
                f"Donnan Partitioning Factor of {j} @ Permeate-side Outlet"
            ] = self.partition_factor_donnan_comp_permeate[time_point, 1, j]

            var_dict[
                f"Intrinsic Rejection of {j}"
            ] = self.rejection_intrinsic_phase_comp[time_point, "Liq", j]

            if self.feed_side.properties_in[time_point].is_property_constructed(
                "pressure_osm_phase"
            ):
                var_dict[
                    f"Osmotic Pressure @ Bulk Feed, Inlet (Pa)"
                ] = self.feed_side.properties_in[time_point].pressure_osm_phase["Liq"]
            if self.feed_side.properties_out[time_point].is_property_constructed(
                "pressure_osm_phase"
            ):
                var_dict[
                    f"Osmotic Pressure @ Bulk Feed, Outlet (Pa)"
                ] = self.feed_side.properties_out[time_point].pressure_osm_phase["Liq"]

            for x in self.io_list:
                if not x:
                    io = "Inlet"
                    prop_feed = self.feed_side.properties_in[0]
                elif x:
                    io = "Outlet"
                    prop_feed = self.feed_side.properties_out[0]

                var_dict[
                    f"Osmotic Pressure @ Membrane Interface, {io} (Pa)"
                ] = self.feed_side.properties_interface[
                    time_point, x
                ].pressure_osm_phase[
                    "Liq"
                ]

                var_dict[
                    f"Osmotic Pressure @ Permeate, {io} (Pa)"
                ] = self.permeate_side[time_point, x].pressure_osm_phase["Liq"]
                expr_dict[f"Net Driving Pressure, {io} (Pa)"] = (
                    prop_feed.pressure
                    - self.permeate_side[0, x].pressure
                    - (
                        self.feed_side.properties_interface[0, x].pressure_osm_phase[
                            "Liq"
                        ]
                        - self.permeate_side[0, x].pressure_osm_phase["Liq"]
                    )
                )
                var_dict[
                    f"Electric Potential @ Pore Entrance, {io}"
                ] = self.electric_potential[0, x, "pore_entrance"]
                var_dict[
                    f"Electric Potential @ Pore Exit, {io}"
                ] = self.electric_potential[0, x, "pore_exit"]
                var_dict[
                    f"Electric Potential @ Permeate, {io}"
                ] = self.electric_potential[0, x, "permeate"]
                if hasattr(self, "electric_potential_grad_feed_interface"):
                    var_dict[
                        f"Electric Potential Gradient @ Feed-Membrane Interface, {io}"
                    ] = self.electric_potential_grad_feed_interface[0, x]

        return {"vars": var_dict, "exprs": expr_dict}

    def _get_stream_table_contents(self, time_point=0):
        return create_stream_table_dataframe(
            {
                "Feed Inlet": self.inlet,
                "Feed Outlet": self.retentate,
                "Permeate Outlet": self.permeate,
            },
            time_point=time_point,
        )

    def get_costing(self, module=None, **kwargs):
        self.costing = Block()
        module.Nanofiltration_costing(self.costing, **kwargs)

    def _get_state_args(
        self, source, mixed_permeate_properties, initialize_guess, state_args
    ):
        """
        This method returns state_args (initial guesses for state variable values) to be passed to
        each stateblock during initialization.
        Arguments:
            source : property model containing inlet feed
            mixed_permeate_properties : mixed permeate property block
            initialize_guess : a dict of guesses for solvent_recovery, solute_recovery,
                               and cp_modulus. These guesses offset the initial values
                               for the retentate, permeate, and membrane interface
                               state blocks from the inlet feed
                               (default =
                               {'deltaP': -1e4,
                               'solvent_recovery': 0.5,
                               'solute_recovery': 0.01,
                               'cp_modulus': 1.1})
            state_args : a dict of arguments to be passed to the property
                         package(s) to provide an initial state for the inlet
                         feed side state block (see documentation of the specific
                         property package).
        """

        # assumptions
        if initialize_guess is None:
            initialize_guess = {}
        # TODO: enable deltaP guess when pressure drop is added
        if "deltaP" not in initialize_guess:
            initialize_guess["deltaP"] = 0
        if "solvent_recovery" not in initialize_guess:
            initialize_guess["solvent_recovery"] = 0.1
        if "solute_recovery" not in initialize_guess:
            initialize_guess["solute_recovery"] = 0.1
        if "cp_modulus" not in initialize_guess:
            initialize_guess["cp_modulus"] = 1

        if state_args is None:
            state_args = {}
            state_dict = source.define_port_members()

            for k in state_dict.keys():
                if state_dict[k].is_indexed():
                    state_args[k] = {}
                    for m in state_dict[k].keys():
                        state_args[k][m] = state_dict[k][m].value
                else:
                    state_args[k] = state_dict[k].value

        if "flow_mol_phase_comp" not in state_args.keys():
            raise ConfigurationError(
                f"{self.__class__.__name__} initialization routine expects "
                "flow_mol_phase_comp as a state variable. Check "
                "that the property package supports this state "
                "variable or that the state_args provided to the "
                "initialize call includes this state variable"
            )

        # slightly modify initial values for other state blocks
        state_args_retentate = deepcopy(state_args)
        state_args_permeate = deepcopy(state_args)

        state_args_retentate["pressure"] += initialize_guess["deltaP"]
        state_args_permeate["pressure"] = mixed_permeate_properties.pressure.value
        for j in self.config.property_package.solvent_set:
            state_args_retentate["flow_mol_phase_comp"][("Liq", j)] *= (
                1 - initialize_guess["solvent_recovery"]
            )
            state_args_permeate["flow_mol_phase_comp"][("Liq", j)] *= initialize_guess[
                "solvent_recovery"
            ]
        for j in (
            self.config.property_package.solute_set
            | self.config.property_package.ion_set
        ):
            state_args_retentate["flow_mol_phase_comp"][("Liq", j)] *= (
                1 - initialize_guess["solute_recovery"]
            )
            state_args_permeate["flow_mol_phase_comp"][("Liq", j)] *= initialize_guess[
                "solute_recovery"
            ]

        state_args_interface_in = deepcopy(state_args)
        state_args_interface_out = deepcopy(state_args_retentate)

        for j in (
            self.config.property_package.solute_set
            | self.config.property_package.ion_set
        ):
            state_args_interface_in["flow_mol_phase_comp"][
                ("Liq", j)
            ] *= initialize_guess["cp_modulus"]
            state_args_interface_out["flow_mol_phase_comp"][
                ("Liq", j)
            ] *= initialize_guess["cp_modulus"]

        return {
            "feed_side": state_args,
            "retentate": state_args_retentate,
            "permeate": state_args_permeate,
            "interface_in": state_args_interface_in,
            "interface_out": state_args_interface_out,
        }

    # stateblock properties need to rescale solute values by a larger factor
    def _rescale_sb_variable(self, var, factor=100):
        if var not in self._sb_scaled_properties:
            sf = iscale.get_scaling_factor(var)
            iscale.set_scaling_factor(var, sf * factor)
            self._sb_scaled_properties.add(var)

    # automatically rescale poorly scaled variables by setting a new scaling factor
    # which multiplies a variable value by the old scaling factor divided by the poorly scaled (resulting) value,
    # bringing the new scaled value to 1. Providing a rescale_factor would just multiply that factor by 1.
    def _automate_rescale_variables(self, rescale_factor=None):
        if rescale_factor is None:
            rescale_factor = 1
        for var, sv in iscale.badly_scaled_var_generator(self):
            if iscale.get_scaling_factor(var) is None:
                print(f"{var} is missing a scaling factor")
                continue
            sf = iscale.get_scaling_factor(var)
            iscale.set_scaling_factor(var, sf / sv * rescale_factor)
            iscale.calculate_scaling_factors(self)

    def calculate_scaling_factors(self):
        super().calculate_scaling_factors()

        solute_set = (
            self.config.property_package.ion_set
            | self.config.property_package.solute_set
        )

        # setting scaling factors for variables
        for v in self.recovery_vol_phase.values():
            iscale.set_scaling_factor(v, 1)
        if iscale.get_scaling_factor(self.radius_pore) is None:
            iscale.set_scaling_factor(self.radius_pore, 10 / value(self.radius_pore))
        if iscale.get_scaling_factor(self.membrane_thickness_effective) is None:
            iscale.set_scaling_factor(self.membrane_thickness_effective, 1e7)

        # setting scaling factors for variables
        # these variables should have user input, if not there will be a warning
        if iscale.get_scaling_factor(self.area) is None:
            sf = iscale.get_scaling_factor(self.area, default=1, warning=True)
            iscale.set_scaling_factor(self.area, sf)

        for (t, x, y), v in self.electric_potential.items():
            if iscale.get_scaling_factor(v) is None:
                iscale.set_scaling_factor(v, 1e4)
        if hasattr(self, "electric_potential_grad_feed_interface"):
            for v in self.electric_potential_grad_feed_interface.values():
                if iscale.get_scaling_factor(v) is None:
                    iscale.set_scaling_factor(v, 1e8)

        # these variables do not typically require user input,
        # will not override if the user does provide the scaling factor
        for (t, x, p, j), v in self.flux_mol_phase_comp.items():
            if iscale.get_scaling_factor(v) is None:
                comp = self.config.property_package.get_component(j)
                if comp.is_solvent():
                    if x == 0:
                        prop_feed = self.feed_side.properties_in[t]
                    elif x == 1:
                        prop_feed = self.feed_side.properties_out[t]

                    sf = (
                        iscale.get_scaling_factor(prop_feed.dens_mass_phase["Liq"])
                        / iscale.get_scaling_factor(prop_feed.mw_comp[j])
                        * iscale.get_scaling_factor(prop_feed.pressure)
                        * iscale.get_scaling_factor(self.radius_pore) ** 2
                        / iscale.get_scaling_factor(prop_feed.visc_d_phase["Liq"])
                        / iscale.get_scaling_factor(self.membrane_thickness_effective)
                    )
                    iscale.set_scaling_factor(v, sf)

                if comp.is_solute():
                    # Todo: revisit later
                    sf = (
                        iscale.get_scaling_factor(
                            self.flux_mol_phase_comp[t, x, "Liq", "H2O"]
                        )
                        / iscale.get_scaling_factor(
                            self.feed_side.properties_in[t].dens_mass_phase["Liq"]
                        )
                        * iscale.get_scaling_factor(
                            self.feed_side.properties_in[t].mw_comp[j]
                        )
                        * iscale.get_scaling_factor(
                            self.permeate_side[t, x].conc_mol_phase_comp["Liq", j]
                        )
                    )
                    # sf = 1e5
                    iscale.set_scaling_factor(v, sf)

        for v in self.rejection_intrinsic_phase_comp.values():
            if iscale.get_scaling_factor(v) is None:
                iscale.set_scaling_factor(v, 1e1)

        for j in self.config.property_package.component_list:
            if (
                j
                in self.config.property_package.solute_set
                | self.config.property_package.ion_set
            ):
                iscale.set_scaling_factor(
                    self.feed_side.mass_transfer_term[0, "Liq", j], 1e4
                )
            else:
                iscale.set_scaling_factor(
                    self.feed_side.mass_transfer_term[0, "Liq", j], 1
                )
        if hasattr(self, "Kf_comp"):
            for v in self.Kf_comp.values():
                if iscale.get_scaling_factor(v) is None:
                    iscale.set_scaling_factor(v, 1e6)

        if hasattr(self, "N_Pe_comp"):
            for v in self.N_Pe_comp.values():
                if iscale.get_scaling_factor(v) is None:
                    iscale.set_scaling_factor(v, 1e-4)
        if hasattr(self, "N_Sc_comp"):
            for v in self.N_Sc_comp.values():
                if iscale.get_scaling_factor(v) is None:
                    iscale.set_scaling_factor(v, 1e-3)

        for v in self.velocity.values():
            if iscale.get_scaling_factor(v) is None:
                iscale.set_scaling_factor(v, 1e1)

        if iscale.get_scaling_factor(self.channel_height) is None:
            iscale.set_scaling_factor(self.channel_height, 1e3)

        if hasattr(self, "length"):
            if iscale.get_scaling_factor(self.length) is None:
                iscale.set_scaling_factor(self.length, 1)

        if hasattr(self, "width"):
            if iscale.get_scaling_factor(self.width) is None:
                iscale.set_scaling_factor(self.width, 1)

        # transforming constraints
        for (t, x, p), con in self.eq_water_flux.items():
            sf = (
                iscale.get_scaling_factor(self.flux_mol_phase_comp[t, x, p, "H2O"])
                * iscale.get_scaling_factor(
                    self.feed_side.properties_in[t].mw_comp["H2O"]
                )
                / iscale.get_scaling_factor(
                    self.feed_side.properties_in[t].dens_mass_solvent
                )
            )
            iscale.constraint_scaling_transform(con, sf / 100)

        # for (t, x, p, j), con in self.eq_solute_solvent_flux.items():
        #     # todo: revisit sf
        #     # sf = (iscale.get_constraint_transform_applied_scaling_factor(self.eq_water_flux[t, x, p])
        #     #       * iscale.get_scaling_factor(self.mixed_permeate[t].conc_mol_phase_comp[p, j]))
        #     iscale.constraint_scaling_transform(con, 1e5)
        #
        # for (t, x, p, j), con in self.eq_solute_flux_concentration_polarization.items():
        #     # todo: revisit sf
        #     # sf = (iscale.get_constraint_transform_applied_scaling_factor(self.eq_water_flux[t, x, p])
        #     #       * iscale.get_scaling_factor(self.mixed_permeate[t].conc_mol_phase_comp[p, j]))
        #     iscale.constraint_scaling_transform(con, 1e2)
        #
        # for con in self.eq_solute_flux_pore_domain.values():
        #     # todo: revisit sf
        #     # sf = (iscale.get_constraint_transform_applied_scaling_factor(self.eq_water_flux[t, x, p])
        #     #       * iscale.get_scaling_factor(self.mixed_permeate[t].conc_mol_phase_comp[p, j]))
        #     iscale.constraint_scaling_transform(con, 1e5)
        #
        for con in self.eq_solute_solvent_flux.values():
            iscale.constraint_scaling_transform(con, 1e1)
        for con in self.eq_solute_flux_pore_domain.values():
            iscale.constraint_scaling_transform(con, 1e1)

        for con in self.eq_solute_flux_concentration_polarization.values():
            iscale.constraint_scaling_transform(con, 1e3)

        for con in self.feed_side.material_balances.values():
            iscale.constraint_scaling_transform(con, 1e-1)

        for con in self.eq_interfacial_partitioning_feed.values():
            iscale.constraint_scaling_transform(con, 1e0)
        for key in self.eq_interfacial_partitioning_feed.keys():
            if key[-1] == "Cl_-":
                iscale.constraint_scaling_transform(
                    self.eq_interfacial_partitioning_feed[key], 1e0
                )
        for con in self.eq_interfacial_partitioning_permeate.values():
            iscale.constraint_scaling_transform(con, 1e-1)
        for con in self.eq_electroneutrality_pore.values():
            iscale.constraint_scaling_transform(con, 1e-4)
        for con in self.eq_electroneutrality_permeate.values():
            iscale.constraint_scaling_transform(con, 1e-5)
        if hasattr(self, "eq_electroneutrality_interface"):
            for con in self.eq_electroneutrality_interface.values():
                iscale.constraint_scaling_transform(con, 1e-3)
        for con in self.eq_permeate_production.values():
            iscale.constraint_scaling_transform(con, 1e-2)
        for con in self.eq_rejection_intrinsic_phase_comp.values():
            iscale.constraint_scaling_transform(con, 1e-1)
        if hasattr(self, "eq_N_Pe_comp"):
            for con in self.eq_N_Pe_comp.values():
                iscale.constraint_scaling_transform(con, 1e-9)

        if hasattr(self, "eq_Kf_comp"):
            for ind, con in self.eq_Kf_comp.items():
                sf = iscale.get_scaling_factor(self.Kf_comp[ind])
                iscale.constraint_scaling_transform(con, sf)

        # Constraints below all scaled by factor of 1 to satisfy test
        # TODO: refine later if improvements in scaling can be made
        if hasattr(self, "eq_N_Sc_comp"):
            for con in self.eq_N_Sc_comp.values():
                iscale.constraint_scaling_transform(con, 1)
        for con in self.eq_area.values():
            iscale.constraint_scaling_transform(con, 1)
        for con in self.eq_permeate_isothermal.values():
            iscale.constraint_scaling_transform(con, 1)
        for con in self.eq_mass_transfer_feed.values():
            iscale.constraint_scaling_transform(con, 1)
        for con in self.eq_recovery_vol_phase.values():
            iscale.constraint_scaling_transform(con, 1)
        for con in self.eq_velocity.values():
            iscale.constraint_scaling_transform(con, 1)
        for con in self.eq_pressure_permeate_io.values():
            iscale.constraint_scaling_transform(con, 1)
        for con in self.eq_pore_isothermal.values():
            iscale.constraint_scaling_transform(con, 1)
        for con in self.eq_permeate_isothermal_mixed.values():
            iscale.constraint_scaling_transform(con, 1)
        for con in self.eq_equal_flow_vol_pore.values():
            iscale.constraint_scaling_transform(con, 1)
        for con in self.eq_equal_flow_vol_permeate.values():
            iscale.constraint_scaling_transform(con, 1)
        for con in self.eq_equal_flow_vol_pore_exit_perm.values():
            iscale.constraint_scaling_transform(con, 1)
        for con in self.feed_side.eq_equal_flow_vol_feed_interface.values():
            iscale.constraint_scaling_transform(con, 1)
        for con in self.feed_side.eq_feed_interface_isothermal.values():
            iscale.constraint_scaling_transform(con, 1)
        for con in self.feed_side.eq_feed_isothermal.values():
            iscale.constraint_scaling_transform(con, 1)<|MERGE_RESOLUTION|>--- conflicted
+++ resolved
@@ -442,29 +442,6 @@
             units=pyunits.V,
             doc="Electric potential of pore entrance/exit, and permeate",
         )
-<<<<<<< HEAD
-        self.electric_potential_grad_feed_interface = Var(
-            self.flowsheet().config.time,
-            io_list,
-            initialize=1,  # TODO: revisit
-            domain=Reals,
-            units=pyunits.V
-            * pyunits.m
-            ** -1,  # TODO: revisit- Geraldes and Alves give unitless while Roy et al. give V/m
-            doc="Electric potential gradient of feed-membrane interface",
-        )
-        self.Kf_comp = Var(
-            self.flowsheet().config.time,
-            self.io_list,
-            solute_set,
-            initialize=5e-5,
-            bounds=(0.0, 1e-3),
-            domain=NonNegativeReals,
-            units=units_meta("length") * units_meta("time") ** -1,
-            doc="Component mass transfer coefficient in feed channel at inlet and outlet",
-        )
-=======
->>>>>>> 4ce1386f
         self.rejection_intrinsic_phase_comp = Var(
             self.flowsheet().config.time,
             phase_list,
@@ -509,9 +486,8 @@
                 io_list,
                 initialize=-1e-8,  # TODO: revisit
                 domain=Reals,
-                units=pyunits.V
-                * pyunits.m
-                ** -1,  # TODO: revisit- Geraldes and Alves give unitless while Roy et al. give V/m
+                # TODO: revisit- Geraldes and Alves give unitless while Roy et al. give V/m
+                units=pyunits.V * pyunits.m**-1,
                 doc="Electric potential gradient of feed-membrane interface",
             )
         if (
